--- conflicted
+++ resolved
@@ -62,13 +62,9 @@
 
   bool handleTask(Task* task, TaskQueue* queue, uint32_t thread_id);
 
-<<<<<<< HEAD
   bool execute(const Graph* g, const std::vector<CompressedSubgraphs>& inputs, uint32_t level = 0, bool useBG = false);
-  bool profile(const Graph* g, const std::vector<CompressedSubgraphs>& inputs, uint32_t level = 0, bool useBG = false);
-=======
-  bool execute(const Graph* g, const std::vector<CompressedSubgraphs>& inputs, uint32_t level = 0);
-  bool profile(const Graph* g, const std::vector<CompressedSubgraphs>& inputs, uint32_t query_type, uint32_t level = 0);
->>>>>>> b41da0b0
+  bool profile(const Graph* g, const std::vector<CompressedSubgraphs>& inputs, uint32_t query_type, uint32_t level = 0, bool useBG = false);
+  
 };
 
 }  // namespace circinus