--- conflicted
+++ resolved
@@ -86,12 +86,8 @@
   return false;
 }
 
-<<<<<<< HEAD
-bool OperatorTree::profile(const Graph* g, const std::vector<CompressedSubgraphs>& inputs, uint32_t level, bool useBG) {
-=======
 bool OperatorTree::profile(const Graph* g, const std::vector<CompressedSubgraphs>& inputs, uint32_t query_type,
-                           uint32_t level) {
->>>>>>> b41da0b0
+                           uint32_t level, bool useBG) {
   std::vector<CompressedSubgraphs> outputs;
   auto op = operators_[level];
   if (level == operators_.size() - 1) {
@@ -109,11 +105,7 @@
     if (size == 0) {
       break;
     }
-<<<<<<< HEAD
-    if (profile(g, outputs, level + 1, useBG)) {
-=======
-    if (profile(g, outputs, query_type, level + 1)) {
->>>>>>> b41da0b0
+    if (profile(g, outputs, query_type, level + 1, useBG)) {
       return true;
     }
   }
