// Copyright 2021 HDL
//
// Licensed under the Apache License, Version 2.0 (the "License");
// you may not use this file except in compliance with the License.
// You may obtain a copy of the License at
//
// http://www.apache.org/licenses/LICENSE-2.0
//
// Unless required by applicable law or agreed to in writing, software
// distributed under the License is distributed on an "AS IS" BASIS,
// WITHOUT WARRANTIES OR CONDITIONS OF ANY KIND, either express or implied.
// See the License for the specific language governing permissions and
// limitations under the License.

#include <fstream>
#include <string>

#include "gflags/gflags.h"
#include "glog/logging.h"
#include "graph/bipartite_graph.h"
#include "graph/query_graph.h"
#include "gtest/gtest.h"
#include "ops/filters.h"

using circinus::VertexID;
using circinus::Graph;
using circinus::BipartiteGraph;

class TestGraph : public testing::Test {};

TEST_F(TestGraph, Load) {
  Graph g("resources/human.graph");
  EXPECT_EQ(g.getNumVertices(), 4674u);
  EXPECT_EQ(g.getNumEdges(), 86282u);
  EXPECT_EQ(g.getGraphMaxDegree(), 771u);
  auto labels = g.getLabels();
  EXPECT_EQ(labels.size(), 44u);
  uint64_t max_label_frequency = 0;
  for (auto l : labels) {
    max_label_frequency = std::max(max_label_frequency, g.getVertexCardinalityByLabel(l));
  }
  EXPECT_EQ(max_label_frequency, 683u);
}

TEST_F(TestGraph, GetVerticesByLabel) {
  Graph g("resources/human.graph");
  auto labels = g.getLabels();
  for (auto l : labels) {
    EXPECT_EQ(g.getVerticesByLabel(l)->size(), g.getVertexCardinalityByLabel(l));
  }
}

<<<<<<< HEAD
TEST_F(TestGraph, BipartiteGraph) {
  Graph g("resources/human.graph");
  std::vector<VertexID> candidate_set1, candidate_set2;
  for (int i = 0; i < 10; ++i) candidate_set1.emplace_back(i);
  for (int i = 5; i < 15; ++i) candidate_set2.emplace_back(i);
  BipartiteGraph bg(0, 0);  // will not use these IDs here
  bg.populateGraph(&g, candidate_set1, candidate_set2);
  std::unordered_set<VertexID> vset(candidate_set2.begin(), candidate_set2.end());
  std::multiset<VertexID> resultSet, expectedSet;
  for (auto &v1Id : candidate_set1) {
    auto[dest_nodes, cnt] = g.getOutNeighbors(v1Id);
    expectedSet.clear();
    for (uint32_t j = 0; j < cnt; ++j)
      if (vset.find(dest_nodes[j]) != vset.end()) expectedSet.insert(dest_nodes[j]);
    auto[bg_dest_nodes, bg_cnt] = bg.getOutNeighbors(v1Id);
    EXPECT_EQ(bg_cnt, expectedSet.size());
    resultSet.clear();
    for (uint32_t j = 0; j < bg_cnt; ++j) resultSet.insert(bg_dest_nodes[j]);
    auto iter1 = expectedSet.begin(), iter2 = resultSet.begin();
    EXPECT_EQ(bg_cnt, resultSet.size());
    for (uint32_t j = 0; j < bg_cnt; ++j) {
      EXPECT_EQ(*iter1, *iter2);
      iter1 = std::next(iter1);
      iter2 = std::next(iter2);
=======
TEST_F(TestGraph, BinarySerDe) {
  std::string graph_path = "resources/human.graph";

  Graph g(graph_path);
  g.saveAsBinary(graph_path + ".bin");
  Graph b;
  std::ifstream input(graph_path + ".bin", std::ios::binary);
  b.loadCompressed(input);

  ASSERT_EQ(g.getNumVertices(), b.getNumVertices());
  ASSERT_EQ(g.getNumEdges(), b.getNumEdges());
  ASSERT_EQ(g.getGraphMaxDegree(), b.getGraphMaxDegree());

  auto g_labels = g.getLabels();
  auto b_labels = b.getLabels();
  ASSERT_EQ(g_labels.size(), b_labels.size());
  std::sort(g_labels.begin(), g_labels.end());
  std::sort(b_labels.begin(), b_labels.end());
  for (uint32_t i = 0; i < b_labels.size(); ++i) {
    ASSERT_EQ(g_labels[i], b_labels[i]);
  }

  for (VertexID i = 0; i < g.getNumVertices(); ++i) {
    ASSERT_EQ(g.getVertexOutDegree(i), b.getVertexOutDegree(i));
    ASSERT_EQ(g.getVertexLabel(i), b.getVertexLabel(i));
    auto g_nbs = g.getOutNeighbors(i);
    auto b_nbs = b.getOutNeighbors(i);
    EXPECT_EQ(g_nbs.second, b_nbs.second);
    for (uint32_t j = 0; j < g_nbs.second; ++j) {
      ASSERT_EQ(g_nbs.first[j], b_nbs.first[j]);
    }
  }

  for (auto label : g.getLabels()) {
    ASSERT_EQ(g.getVertexCardinalityByLabel(label), b.getVertexCardinalityByLabel(label));
    auto* gv = g.getVerticesByLabel(label);
    auto* bv = g.getVerticesByLabel(label);
    ASSERT_EQ(gv->size(), bv->size());
    ASSERT_EQ(g.getNumVerticesByLabel(label), b.getNumVerticesByLabel(label));
    for (uint32_t i = 0; i < gv->size(); ++i) {
      ASSERT_EQ((*gv)[i], (*bv)[i]) << "label " << label << " idx " << i;
>>>>>>> b75703ea
    }
  }
}<|MERGE_RESOLUTION|>--- conflicted
+++ resolved
@@ -50,7 +50,6 @@
   }
 }
 
-<<<<<<< HEAD
 TEST_F(TestGraph, BipartiteGraph) {
   Graph g("resources/human.graph");
   std::vector<VertexID> candidate_set1, candidate_set2;
@@ -75,7 +74,10 @@
       EXPECT_EQ(*iter1, *iter2);
       iter1 = std::next(iter1);
       iter2 = std::next(iter2);
-=======
+    }
+  }
+}
+
 TEST_F(TestGraph, BinarySerDe) {
   std::string graph_path = "resources/human.graph";
 
@@ -117,7 +119,6 @@
     ASSERT_EQ(g.getNumVerticesByLabel(label), b.getNumVerticesByLabel(label));
     for (uint32_t i = 0; i < gv->size(); ++i) {
       ASSERT_EQ((*gv)[i], (*bv)[i]) << "label " << label << " idx " << i;
->>>>>>> b75703ea
     }
   }
 }