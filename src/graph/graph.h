// Copyright 2021 HDL
//
// Licensed under the Apache License, Version 2.0 (the "License");
// you may not use this file except in compliance with the License.
// You may obtain a copy of the License at
//
// http://www.apache.org/licenses/LICENSE-2.0
//
// Unless required by applicable law or agreed to in writing, software
// distributed under the License is distributed on an "AS IS" BASIS,
// WITHOUT WARRANTIES OR CONDITIONS OF ANY KIND, either express or implied.
// See the License for the specific language governing permissions and
// limitations under the License.

#pragma once

#include <string>
#include <unordered_map>
#include <utility>
#include <vector>

#include "glog/logging.h"

#include "graph/types.h"

namespace circinus {

class Graph {
 protected:
  VertexID n_vertices_ = 0;
  EdgeID n_edges_ = 0;
  VertexID max_degree_ = 0;

  std::vector<EdgeID> vlist_;    // size n_vertices_ + 1, { i: the id of the first edge of vertex i }
  std::vector<VertexID> elist_;  // size n_edges_, { i : the destination vertex id of edge i}
  std::vector<LabelID> labels_;  // size n_vertices_, { i : the label of vertex i }

  std::unordered_map<LabelID, uint32_t> vertex_cardinality_by_label_;
  std::unordered_map<LabelID, std::vector<VertexID>> vertex_ids_by_label_;

 public:
  /**
   * @param path The file to load graph (undirected).
   * TODO(tatiana): support directed graph
   *
   * File format
   * t n_vertices n_edges
   * v label_id degree     => n_vertices lines, with continuous vertex id from 0
   * e src_id dst_id 0     => n_edges lines, put the end vertex with smaller id first for each edge
   */
  explicit Graph(const std::string& path);
  Graph() {}
<<<<<<< HEAD
=======

>>>>>>> 5e311419
  /// graph metadata
  inline VertexID getNumVertices() const { return n_vertices_; }
  inline EdgeID getNumEdges() const { return n_edges_; }
  inline VertexID getGraphMaxDegree() const { return max_degree_; }
  inline std::vector<LabelID> getLabels() const {
    std::vector<LabelID> labels;
    labels.reserve(vertex_ids_by_label_.size());
    for (auto& pair : vertex_ids_by_label_) {
      labels.push_back(pair.first);
    }
    return labels;
  }

  inline uint64_t getVertexCardinalityByLabel(LabelID label) const {
    auto pos = vertex_cardinality_by_label_.find(label);
    if (pos != vertex_cardinality_by_label_.end()) {
      return pos->second;
    }
    return 0;
  }

  /// vertex accessers
  virtual inline VertexID getVertexOutDegree(VertexID id) const { return vlist_[id + 1] - vlist_[id]; }
  inline LabelID getVertexLabel(VertexID id) const { return labels_[id]; }

  inline const std::vector<VertexID>* getVerticesByLabel(LabelID lid) const {
    if (vertex_ids_by_label_.count(lid) == 0) {
      return nullptr;
    }
    return &vertex_ids_by_label_.at(lid);
  }

  inline const uint32_t getNumVerticesByLabel(LabelID lid) const {
    if (vertex_ids_by_label_.count(lid) == 0) {
      return 0;
    }
    return vertex_ids_by_label_.at(lid).size();
  }

  /** * @returns a pair { starting neighbor pointer, out degree } */
  virtual inline std::pair<const VertexID*, uint32_t> getOutNeighbors(VertexID id) const {
    DCHECK_LT(id, vlist_.size() - 1);
    return std::make_pair(&elist_[vlist_[id]], vlist_[id + 1] - vlist_[id]);
  }

  /// persistence
  void DumpToFile(const std::string& path) const;
};

}  // namespace circinus<|MERGE_RESOLUTION|>--- conflicted
+++ resolved
@@ -50,10 +50,7 @@
    */
   explicit Graph(const std::string& path);
   Graph() {}
-<<<<<<< HEAD
-=======
 
->>>>>>> 5e311419
   /// graph metadata
   inline VertexID getNumVertices() const { return n_vertices_; }
   inline EdgeID getNumEdges() const { return n_edges_; }
