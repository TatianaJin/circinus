// Copyright 2021 HDL
//
// Licensed under the Apache License, Version 2.0 (the "License");
// you may not use this file except in compliance with the License.
// You may obtain a copy of the License at
//
// http://www.apache.org/licenses/LICENSE-2.0
//
// Unless required by applicable law or agreed to in writing, software
// distributed under the License is distributed on an "AS IS" BASIS,
// WITHOUT WARRANTIES OR CONDITIONS OF ANY KIND, either express or implied.
// See the License for the specific language governing permissions and
// limitations under the License.

#pragma once

#include <string>
#include <unordered_map>
#include <utility>
#include <vector>

#include "glog/logging.h"

#include "graph/types.h"

namespace circinus {

class Graph {
 protected:
  VertexID n_vertices_ = 0;
  EdgeID n_edges_ = 0;
  VertexID max_degree_ = 0;

  std::vector<EdgeID> vlist_;    // size n_vertices_ + 1, { i: the id of the first edge of vertex i }
  std::vector<VertexID> elist_;  // size n_edges_, { i : the destination vertex id of edge i}
  std::vector<LabelID> labels_;  // size n_vertices_, { i : the label of vertex i }

  std::unordered_map<LabelID, uint32_t> vertex_cardinality_by_label_;
  std::unordered_map<LabelID, std::vector<VertexID>> vertex_ids_by_label_;

 public:
  /**
   * @param path The file to load graph (undirected).
   * TODO(tatiana): support directed graph
   *
   * File format
   * t n_vertices n_edges
   * v label_id degree     => n_vertices lines, with continuous vertex id from 0
   * e src_id dst_id 0     => n_edges lines, put the end vertex with smaller id first for each edge
   */
  explicit Graph(const std::string& path);
  Graph() {}

  void loadCompressed(std::istream& input);

  /// graph metadata
  inline VertexID getNumVertices() const { return n_vertices_; }
  inline EdgeID getNumEdges() const { return n_edges_; }
  inline VertexID getGraphMaxDegree() const { return max_degree_; }
  inline std::vector<LabelID> getLabels() const {
    std::vector<LabelID> labels;
    labels.reserve(vertex_ids_by_label_.size());
    for (auto& pair : vertex_ids_by_label_) {
      labels.push_back(pair.first);
    }
    return labels;
  }

  inline uint64_t getVertexCardinalityByLabel(LabelID label) const {
    auto pos = vertex_cardinality_by_label_.find(label);
    if (pos != vertex_cardinality_by_label_.end()) {
      return pos->second;
    }
    return 0;
  }

  /// vertex accessers
  inline VertexID getVertexOutDegree(VertexID id) const { return vlist_[id + 1] - vlist_[id]; }

  /**
   * nbr_label Unused, added for the sake of GraphView-like interface.
   */
  inline VertexID getVertexOutDegree(VertexID id, LabelID nbr_label, uint32_t graph_idx = 0) const {
    return getVertexOutDegree(id);
  }

  inline LabelID getVertexLabel(VertexID id) const { return labels_[id]; }

  inline const std::vector<VertexID>* getVerticesByLabel(LabelID lid) const {
    if (vertex_ids_by_label_.count(lid) == 0) {
      return nullptr;
    }
    return &vertex_ids_by_label_.at(lid);
  }

  inline const uint32_t getNumVerticesByLabel(LabelID lid) const {
    if (vertex_ids_by_label_.count(lid) == 0) {
      return 0;
    }
    return vertex_ids_by_label_.at(lid).size();
  }

  /** * @returns a pair { starting neighbor pointer, out degree } */
  inline std::pair<const VertexID*, uint32_t> getOutNeighbors(VertexID id) const {
    DCHECK_LT(id, vlist_.size() - 1);
    return std::make_pair(&elist_[vlist_[id]], vlist_[id + 1] - vlist_[id]);
  }

<<<<<<< HEAD
  inline EdgeID* getVList() { // only for test
    return &vlist_[0];
  }

  inline VertexID* getEList() { // only for test
    return &elist_[0];
=======
  inline std::pair<const VertexID*, uint32_t> getOutNeighbors(VertexID id, LabelID nbr_label,
                                                              uint32_t graph_idx = 0) const {
    return getOutNeighbors(id);
>>>>>>> aef8e391
  }

  /// persistence
  void DumpToFile(const std::string& path) const;
  void saveAsBinary(const std::string& path) const;

  inline void clear() {
    vlist_.clear();
    elist_.clear();
    labels_.clear();
    vertex_cardinality_by_label_.clear();
    vertex_ids_by_label_.clear();
    n_vertices_ = 0;
    n_edges_ = 0;
    max_degree_ = 0;
  }
};

}  // namespace circinus<|MERGE_RESOLUTION|>--- conflicted
+++ resolved
@@ -105,19 +105,18 @@
     DCHECK_LT(id, vlist_.size() - 1);
     return std::make_pair(&elist_[vlist_[id]], vlist_[id + 1] - vlist_[id]);
   }
-
-<<<<<<< HEAD
-  inline EdgeID* getVList() { // only for test
+  
+  inline std::pair<const VertexID*, uint32_t> getOutNeighbors(VertexID id, LabelID nbr_label,
+                                                              uint32_t graph_idx = 0) const {
+    return getOutNeighbors(id);
+  }
+  
+  inline EdgeID* getVList() { // only for test_metis
     return &vlist_[0];
   }
 
-  inline VertexID* getEList() { // only for test
+  inline VertexID* getEList() { // only for test_metis
     return &elist_[0];
-=======
-  inline std::pair<const VertexID*, uint32_t> getOutNeighbors(VertexID id, LabelID nbr_label,
-                                                              uint32_t graph_idx = 0) const {
-    return getOutNeighbors(id);
->>>>>>> aef8e391
   }
 
   /// persistence
